--- conflicted
+++ resolved
@@ -85,13 +85,8 @@
     return int(idim) * out_channel  # numer of channels
 
 
-<<<<<<< HEAD
-def calculate_cer_wer(y_hats, y_pads, char_list, sym_space, sym_blank):
-    """Calculate CER and WER for E2E_ASR models during training
-=======
 class ErrorCalculator(object):
     """Calculate CER and WER for E2E_ASR and CTC models during training
->>>>>>> 743d45a8
 
     :param y_hats: numpy array with predicted text
     :param y_pads: numpy array with true (target) text
@@ -101,32 +96,6 @@
     :return:
     """
 
-<<<<<<< HEAD
-    logging.info('Correct input')
-
-    word_eds, word_ref_lens, char_eds, char_ref_lens = [], [], [], []
-    for i, y_hat in enumerate(y_hats):
-        y_true = y_pads[i]
-        eos_true = np.where(y_true == -1)[0]
-        eos_true = eos_true[0] if len(eos_true) > 0 else len(y_true)
-        # To avoid wrong higger WER than the one obtained from the decoding
-        # eos from y_true is used to mark the eos in y_hat
-        # because of that y_hats has not padded outs with -1.
-        seq_hat = [char_list[int(idx)] for idx in y_hat[:eos_true]]
-        seq_true = [char_list[int(idx)] for idx in y_true if int(idx) != -1]
-        seq_hat_text = "".join(seq_hat).replace(sym_space, ' ')
-        seq_hat_text = seq_hat_text.replace(sym_blank, '')
-        seq_true_text = "".join(seq_true).replace(sym_space, ' ')
-        hyp_words = seq_hat_text.split()
-        ref_words = seq_true_text.split()
-        word_eds.append(editdistance.eval(hyp_words, ref_words))
-        word_ref_lens.append(len(ref_words))
-        hyp_chars = seq_hat_text.replace(' ', '')
-        ref_chars = seq_true_text.replace(' ', '')
-        char_eds.append(editdistance.eval(hyp_chars, ref_chars))
-        char_ref_lens.append(len(ref_chars))
-    return word_eds, word_ref_lens, char_eds, char_ref_lens
-=======
     def __init__(self, char_list, sym_space, sym_blank,
                  report_cer=False, report_wer=False):
         super(ErrorCalculator, self).__init__()
@@ -214,5 +183,4 @@
             ref_words = seq_true_text.split()
             word_eds.append(editdistance.eval(hyp_words, ref_words))
             word_ref_lens.append(len(ref_words))
-        return float(sum(word_eds)) / sum(word_ref_lens)
->>>>>>> 743d45a8
+        return float(sum(word_eds)) / sum(word_ref_lens)