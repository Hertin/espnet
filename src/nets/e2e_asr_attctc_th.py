--- conflicted
+++ resolved
@@ -144,13 +144,6 @@
 
 
 def pad_list(xs, pad_value=float("nan")):
-<<<<<<< HEAD
-    # if torch_is_old:
-    #     assert isinstance(xs[0], Variable), type(xs[0])
-    # else:
-    #     assert isinstance(xs[0], torch.Tensor), type(xs[0])
-=======
->>>>>>> fcb8e369
     n_batch = len(xs)
     max_len = max(x.size(0) for x in xs)
     if torch_is_old:
